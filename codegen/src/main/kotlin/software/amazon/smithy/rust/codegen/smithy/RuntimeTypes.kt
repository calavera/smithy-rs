--- conflicted
+++ resolved
@@ -147,17 +147,13 @@
 
         val Config = RuntimeType("config", null, "crate")
 
-<<<<<<< HEAD
         fun Operation(runtimeConfig: RuntimeConfig) = RuntimeType("Operation", dependency = CargoDependency.SmithyHttp(runtimeConfig), namespace = "smithy_http::operation")
         fun OperationModule(runtimeConfig: RuntimeConfig) = RuntimeType(null, dependency = CargoDependency.SmithyHttp(runtimeConfig), namespace = "smithy_http::operation")
 
-        fun BlobSerde(runtimeConfig: RuntimeConfig) = RuntimeType("blob_serde", InlineDependency.blobSerde(runtimeConfig), "crate")
-=======
         fun BlobSerde(runtimeConfig: RuntimeConfig) = forInlineDependency(InlineDependency.blobSerde(runtimeConfig))
 
         private fun forInlineDependency(inlineDependency: InlineDependency) =
             RuntimeType(inlineDependency.name, inlineDependency, namespace = "crate")
->>>>>>> ec0b06d1
 
         fun forInlineFun(name: String, module: String, func: (RustWriter) -> Unit) = RuntimeType(
             name = name,
